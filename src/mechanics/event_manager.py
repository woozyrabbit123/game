--- conflicted
+++ resolved
@@ -37,37 +37,28 @@
     print(f"\nMarket Buzz: Demand for {target_quality.name} {target_drug_name} is surging in {region.name} for {event.duration_remaining_days} days!")
 
 
-<<<<<<< HEAD
 def _create_and_add_supply_disruption(
     region: Region,
     current_day: int,
-    game_configs: Any,
-    show_event_message_callback: Callable[[str], None],
-    add_to_log_callback: Callable[[str], None]
+    player_heat: int, # From 'main' branch
+    game_configs: Any, # From 'supply-chain-disruption' branch
+    show_event_message_callback: Callable[[str], None], # From 'supply-chain-disruption' branch
+    add_to_log_callback: Callable[[str], None] # From 'supply-chain-disruption' branch
 ):
     potential_targets = []
     for drug_name_str, drug_data in region.drug_market_data.items():
-        if drug_data.get("tier", 0) in [2, 3]: # Only tier 2 or 3 drugs
+        if drug_data.get("tier", 0) in [2, 3]: # Only tier 2 or 3 drugs (from 'supply-chain-disruption' branch)
             try:
-                drug_name_enum = DrugName(drug_name_str) # Convert string to DrugName enum
+                drug_name_enum = DrugName(drug_name_str) # Convert string to DrugName enum (from 'supply-chain-disruption' branch)
             except ValueError:
                 add_to_log_callback(f"SupplyDisruption: Skipped invalid drug name string '{drug_name_str}' in {region.name.value}.")
                 continue
 
             for quality_key in drug_data.get("available_qualities", {}).keys():
-                if region.get_available_stock(drug_name_enum, quality_key) > 0:
-                    potential_targets.append((drug_name_enum, quality_key)) # Store enum
-
-=======
-# Added player_heat parameter
-def _create_and_add_supply_disruption(region: Region, current_day: int, player_heat: int):
-    potential_targets = []
-    for drug_name, drug_data in region.drug_market_data.items():
-        for quality_key in drug_data.get("available_qualities", {}).keys():
-            # Pass player_heat to get_available_stock
-            if region.get_available_stock(drug_name, quality_key, player_heat) > 0:
-                potential_targets.append((drug_name, quality_key))
->>>>>>> 22bb733a
+                # Pass player_heat to get_available_stock (from 'main' branch, applied to enum-converted drug name)
+                if region.get_available_stock(drug_name_enum, quality_key, player_heat) > 0:
+                    potential_targets.append((drug_name_enum, quality_key)) # Store enum (from 'supply-chain-disruption' branch)
+
     if not potential_targets:
         add_to_log_callback(f"SupplyDisruption: No potential (Tier 2/3) drug targets in {region.name.value} for event.")
         return
@@ -246,7 +237,6 @@
     print(f"\nMajor News: Notorious dealer {busted_rival.name} has been BUSTED by authorities! They'll be out of action for about {busted_rival.busted_days_remaining} days.")
 
 
-<<<<<<< HEAD
 def _create_and_add_drug_market_crash(
     region: Region,
     current_day: int,
@@ -267,7 +257,7 @@
                 continue # Skip if not a valid DrugName string
 
         for quality_key in drug_data.get("available_qualities", {}).keys():
-            if region.get_available_stock(drug_name_enum, quality_key) > 0: # Check stock for the specific drug (enum) and quality
+            if region.get_available_stock(drug_name_enum, quality_key, 0) > 0: # Passing 0 for player_heat as it's not relevant for crash trigger logic here
                 potential_targets.append((drug_name_enum, quality_key))
 
     if not potential_targets:
@@ -279,7 +269,7 @@
     # Check if a crash event for this specific drug/quality is already active in the region
     for ev in region.active_market_events:
         if (ev.event_type == "DRUG_MARKET_CRASH" and
-            ev.target_drug_name == target_drug_name and # target_drug_name here will be DrugName enum instance
+            ev.target_drug_name == target_drug_name.value and # target_drug_name here will be DrugName enum instance
             ev.target_quality == target_quality):
             add_to_log_callback(f"DrugMarketCrash: Event already active for {target_drug_name.value} ({target_quality.name}) in {region.name.value}.")
             return
@@ -307,84 +297,20 @@
     add_to_log_callback(msg)
 
 
-def trigger_random_market_event(
-    region: Region,
-    current_day: int,
-    player_inventory: PlayerInventory,
-    ai_rivals: List[AIRival],
-    show_event_message_callback: Callable[[str], None],
-    game_configs_data: Optional[Any] = None,
-    add_to_log_callback: Optional[Callable[[str], None]] = None
-):
-    # Ensure callbacks are provided if we intend to use them, especially for new events
-    if not game_configs_data or not add_to_log_callback:
-        # Fallback or error for existing events if they were to use these,
-        # but new events like DRUG_MARKET_CRASH require them.
-        # For now, let old events print, and new one will fail if not provided.
-        # A better solution would be to pass add_to_log_callback to all _create_and_add functions.
-        print("Warning: game_configs_data or add_to_log_callback not provided to trigger_random_market_event.")
-        # If these are absolutely essential for all paths, consider raising an error or returning.
-
-    if random.random() < EVENT_TRIGGER_CHANCE: # This is the global trigger chance
-        # Specific event chances can be handled inside if DRUG_CRASH_EVENT_CHANCE is meant to be separate
-        # For now, adding to weighted list:
-        event_choices = (["DEMAND_SPIKE"] * 3 + 
-                         ["SUPPLY_CHAIN_DISRUPTION"] * 2 + 
-                         ["POLICE_CRACKDOWN"] * 1 +
-                         ["CHEAP_STASH"] * 2 +
-                         ["THE_SETUP"] * 1 +
-                         ["RIVAL_BUSTED"] * 1 +
-                         ["DRUG_MARKET_CRASH"] * 1) # Added new event
-        chosen_event_type = random.choice(event_choices)
-        
-        # TODO: Consider refactoring all _create_and_add functions to accept show_event_message_callback and add_to_log_callback
-        if chosen_event_type == "DEMAND_SPIKE": _create_and_add_demand_spike(region, current_day) # Needs callbacks
-        elif chosen_event_type == "SUPPLY_CHAIN_DISRUPTION":
-            if game_configs_data and add_to_log_callback and show_event_message_callback:
-                _create_and_add_supply_disruption(region, current_day, game_configs_data, show_event_message_callback, add_to_log_callback)
-            else:
-                print(f"Error: Could not trigger SUPPLY_CHAIN_DISRUPTION due to missing critical arguments.")
-        elif chosen_event_type == "POLICE_CRACKDOWN": _create_and_add_police_crackdown(region, current_day) # Needs callbacks
-        elif chosen_event_type == "CHEAP_STASH": _create_and_add_cheap_stash(region, current_day) # Needs callbacks
-        elif chosen_event_type == "THE_SETUP": _create_and_add_the_setup(region, current_day, player_inventory) # Needs callbacks
-        elif chosen_event_type == "RIVAL_BUSTED": _create_and_add_rival_busted(region, current_day, ai_rivals) # Needs callbacks
-        elif chosen_event_type == "DRUG_MARKET_CRASH":
-            if game_configs_data and add_to_log_callback and show_event_message_callback: # Ensure all needed args are present
-                _create_and_add_drug_market_crash(region, current_day, game_configs_data, show_event_message_callback, add_to_log_callback)
-            else:
-                print(f"Error: Could not trigger DRUG_MARKET_CRASH due to missing game_configs_data, add_to_log_callback or show_event_message_callback.")
-=======
-def _create_and_add_black_market_event(region: Region, current_day: int, player_inventory: PlayerInventory, show_event_message_callback: Optional[callable] = None):
-    # Check if a similar event is already active for any drug/quality in this region
-    # This is a simpler check; the original prompt suggested checking for specific drug/quality.
-    # For a general black market, we might only want one active per region at a time.
-    # Or, if drug-specific, the check needs chosen_drug_name and chosen_quality before this.
-    # For now, let's assume one black market event type per region at a time.
-    is_event_type_active = any(ev.event_type == "BLACK_MARKET_OPPORTUNITY" for ev in region.active_market_events)
-    if is_event_type_active:
-        # print(f"DEBUG: Black market opportunity already active in {region.name}")
-        return
-
+def _create_and_add_black_market_event(region: Region, current_day: int, player_inventory: PlayerInventory, show_event_message_callback: Optional[Callable[[str], None]] = None):
+    # This event is for a specific drug/quality, so we need to avoid stacking for that specific combination.
     potential_targets = []
-    # Iterate through drug_market_data which should store DrugName enum as key or string version of it
     for drug_name_enum_or_str, drug_data in region.drug_market_data.items():
-        # Ensure drug_name is an enum if it's not already (might be string from older save)
         try:
             drug_name_enum = DrugName(drug_name_enum_or_str) if not isinstance(drug_name_enum_or_str, DrugName) else drug_name_enum_or_str
         except ValueError:
-            # print(f"Warning: Invalid drug name '{drug_name_enum_or_str}' in market data for {region.name}")
             continue # Skip this drug if name is not valid
 
         for quality_key in drug_data.get("available_qualities", {}).keys():
-            # Ensure quality_key is a DrugQuality enum
             if isinstance(quality_key, DrugQuality):
                 potential_targets.append((drug_name_enum, quality_key))
-            # else:
-                # print(f"Warning: Invalid quality key '{quality_key}' for drug {drug_name_enum.value} in {region.name}")
-
 
     if not potential_targets:
-        # print(f"DEBUG: No potential drug targets for black market in {region.name}")
         return
 
     chosen_drug_name, chosen_quality = random.choice(potential_targets)
@@ -397,7 +323,6 @@
         for ev in region.active_market_events
     )
     if is_specific_event_active:
-        # print(f"DEBUG: Black market for {chosen_drug_name.value} ({chosen_quality.name}) already active in {region.name}")
         return
 
     quantity = random.randint(game_configs.BLACK_MARKET_MIN_QUANTITY, game_configs.BLACK_MARKET_MAX_QUANTITY)
@@ -414,8 +339,6 @@
     )
     region.active_market_events.append(event)
 
-    # Construct message for UI pop-up and for logging
-    # Using region.name directly as it's a string. If it were an enum, region.name.value
     log_message = (f"Black Market Alert! {chosen_drug_name.value} ({chosen_quality.name}) in {region.name} "
                    f"available at {game_configs.BLACK_MARKET_PRICE_REDUCTION_PERCENT*100:.0f}% discount. "
                    f"Qty: {quantity}, for {game_configs.BLACK_MARKET_EVENT_DURATION_DAYS} day(s). "
@@ -427,33 +350,52 @@
     return log_message # Return the message for persistent logging by the caller
 
 
-def trigger_random_market_event(region: Region, current_day: int, player_inventory: PlayerInventory, ai_rivals: List[AIRival], show_event_message_callback: Optional[callable] = None) -> Optional[str]:
+def trigger_random_market_event(
+    region: Region,
+    current_day: int,
+    player_inventory: PlayerInventory,
+    ai_rivals: List[AIRival],
+    show_event_message_callback: Callable[[str], None], # Made non-Optional as new events require it
+    game_configs_data: Any, # Made non-Optional as new events require it
+    add_to_log_callback: Callable[[str], None] # Made non-Optional as new events require it
+) -> Optional[str]:
+    # Ensure callbacks are provided if we intend to use them, especially for new events
+    # The signature now enforces this.
+
+    # Independent chance for Black Market event (Jules 1)
+    # This should be checked first, as it has an independent chance and returns a message.
+    if random.random() < game_configs_data.BLACK_MARKET_CHANCE:
+        # Pass the callback down
+        return _create_and_add_black_market_event(region, current_day, player_inventory, show_event_message_callback)
+
+
     # Standard market events based on global EVENT_TRIGGER_CHANCE
-    if random.random() < game_configs.EVENT_TRIGGER_CHANCE:
+    if random.random() < game_configs_data.EVENT_TRIGGER_CHANCE: # Use game_configs_data
         event_choices = (["DEMAND_SPIKE"] * 3 +
                          ["SUPPLY_CHAIN_DISRUPTION"] * 2 +
                          ["POLICE_CRACKDOWN"] * 1 +
                          ["CHEAP_STASH"] * 2 +
                          ["THE_SETUP"] * 1 +
-                         ["RIVAL_BUSTED"] * 1)
+                         ["RIVAL_BUSTED"] * 1 +
+                         ["DRUG_MARKET_CRASH"] * 1) # Added new event (Jules 2)
         chosen_event_type = random.choice(event_choices)
-
+        
+        # All _create_and_add functions need to accept callbacks now for consistency
+        # And player_heat needs to be passed to _create_and_add_supply_disruption
         if chosen_event_type == "DEMAND_SPIKE": _create_and_add_demand_spike(region, current_day)
-        # Pass player_inventory.heat to _create_and_add_supply_disruption
-        elif chosen_event_type == "SUPPLY_CHAIN_DISRUPTION": _create_and_add_supply_disruption(region, current_day, player_inventory.heat)
+        elif chosen_event_type == "SUPPLY_CHAIN_DISRUPTION":
+            # Pass player_heat (from Jules 1 context in app.py) to _create_and_add_supply_disruption
+            # Note: player_inventory.heat will be passed from app.py
+            _create_and_add_supply_disruption(region, current_day, player_inventory.heat, game_configs_data, show_event_message_callback, add_to_log_callback)
         elif chosen_event_type == "POLICE_CRACKDOWN": _create_and_add_police_crackdown(region, current_day)
         elif chosen_event_type == "CHEAP_STASH": _create_and_add_cheap_stash(region, current_day)
         elif chosen_event_type == "THE_SETUP": _create_and_add_the_setup(region, current_day, player_inventory)
         elif chosen_event_type == "RIVAL_BUSTED": _create_and_add_rival_busted(region, current_day, ai_rivals)
+        elif chosen_event_type == "DRUG_MARKET_CRASH":
+            _create_and_add_drug_market_crash(region, current_day, game_configs_data, show_event_message_callback, add_to_log_callback)
         return None # Standard events currently use print, not returning messages for app.py log
 
-    # Independent chance for Black Market event
-    if random.random() < game_configs.BLACK_MARKET_CHANCE:
-        # Pass the callback down
-        return _create_and_add_black_market_event(region, current_day, player_inventory, show_event_message_callback)
-
     return None # No event triggered or no message to return for logging
->>>>>>> 22bb733a
 
 
 def update_active_events(region: Region):
@@ -474,61 +416,34 @@
                 if not is_expired: # If not already expired by duration
                     expiry_reason = "Stock depleted"
                 is_expired = True
+        # For DRUG_MARKET_CRASH and SUPPLY_CHAIN_DISRUPTION, expiry is based on duration_remaining_days <= 0
 
         if not is_expired:
             new_active_events.append(event)
         else:
-<<<<<<< HEAD
-            drug_qual_name = ""
-            # Constructing drug_qual_name to handle potential enums for drug names
-            if event.target_drug_name and event.target_quality:
-                name_to_display = event.target_drug_name.value if hasattr(event.target_drug_name, 'value') else event.target_drug_name
-                drug_qual_name = f"{event.target_quality.name} {name_to_display}".strip()
-            elif event.deal_drug_name and event.deal_quality: # For THE_SETUP or similar future events
-                name_to_display = event.deal_drug_name.value if hasattr(event.deal_drug_name, 'value') else event.deal_drug_name
-                drug_qual_name = f"{event.deal_quality.name} {name_to_display} deal".strip()
-            elif event.event_type == "RIVAL_BUSTED" and event.target_drug_name: # Rival name is typically a string
-                drug_qual_name = event.target_drug_name
-            # Note: For POLICE_CRACKDOWN, drug_qual_name might remain empty, which is fine.
-
-            region_name_display = region.name.value if hasattr(region.name, 'value') else region.name
-
-            if event.event_type == "DEMAND_SPIKE":
-                print(f"\nMarket Buzz: The demand spike for {drug_qual_name} has cooled off in {region_name_display}.")
-            elif event.event_type == "SUPPLY_CHAIN_DISRUPTION":
-                print(f"\nMarket Update: The supply chain disruption for {drug_qual_name} in {region_name_display} has ended. Availability should return to normal.")
-            elif event.event_type == "POLICE_CRACKDOWN":
-                print(f"\nPolice Update: The increased police scrutiny in {region_name_display} seems to have subsided.")
-            elif event.event_type == "CHEAP_STASH":
-                print(f"\nMarket Update: The cheap stash of {drug_qual_name} in {region_name_display} is gone.")
-            elif event.event_type == "THE_SETUP":
-                print(f"\nThe shady offer in {region_name_display} seems to have vanished...")
-            elif event.event_type == "RIVAL_BUSTED":
-                print(f"\nStreet Murmurs: Looks like {drug_qual_name} is back on the streets after their little 'vacation'.")
-            elif event.event_type == "DRUG_MARKET_CRASH":
-                # drug_qual_name should be correctly built by the logic above for target_drug_name (enum) and target_quality
-                print(f"\nMarket Update: The market for {drug_qual_name} in {region_name_display} has recovered from the crash.")
-            else:
-                print(f"\nMarket Update: The event concerning {drug_qual_name if drug_qual_name else 'a situation'} in {region_name_display} has ended.")
-    region.active_market_events = still_active_events
-=======
             # Logic for constructing a descriptive name for the event subject (drug/quality/rival)
             subject_name = ""
-            if event.target_drug_name and event.target_quality:
-                subject_name = f"{event.target_quality.name} {event.target_drug_name}"
-            elif event.deal_drug_name and event.deal_quality: # For THE_SETUP
-                subject_name = f"{event.deal_quality.name} {event.deal_drug_name} deal"
-            elif event.event_type == "RIVAL_BUSTED" and event.target_drug_name: # Rival's name
+            # Prioritize deal_drug_name for THE_SETUP, otherwise target_drug_name
+            if event.deal_drug_name and event.deal_quality and event.event_type == "THE_SETUP":
+                name_to_display = event.deal_drug_name.value if hasattr(event.deal_drug_name, 'value') else event.deal_drug_name
+                subject_name = f"{event.deal_quality.name} {name_to_display} deal"
+            elif event.target_drug_name and event.target_quality:
+                # Handle target_drug_name which could be an enum or string (like for RIVAL_BUSTED)
+                name_to_display = event.target_drug_name.value if hasattr(event.target_drug_name, 'value') else event.target_drug_name
+                subject_name = f"{event.target_quality.name} {name_to_display}".strip()
+            elif event.event_type == "RIVAL_BUSTED" and event.target_drug_name: # Rival name is typically a string
                 subject_name = event.target_drug_name
-
-            # Determine the log message based on event type
-            log_base = f"\nMarket Update in {region.name}: "
+            # For POLICE_CRACKDOWN, subject_name might remain empty, which is fine.
+
+            region_name_display = region.name.value if hasattr(region.name, 'value') else region.name
+
+            log_base = f"\nMarket Update in {region_name_display}: " # Use the display name for region
+
             if event.event_type == "DEMAND_SPIKE":
                 print(f"{log_base}The demand spike for {subject_name} has cooled off ({expiry_reason}).")
             elif event.event_type == "SUPPLY_CHAIN_DISRUPTION":
-                print(f"{log_base}The supply of {subject_name} is stabilizing ({expiry_reason}).")
+                print(f"{log_base}The supply chain disruption for {subject_name} has ended. Availability should return to normal. ({expiry_reason}).")
             elif event.event_type == "POLICE_CRACKDOWN":
-                # Police crackdown doesn't target a specific drug, so subject_name might be empty
                 print(f"{log_base}The increased police scrutiny seems to have subsided ({expiry_reason}).")
             elif event.event_type == "CHEAP_STASH":
                 print(f"{log_base}The cheap stash of {subject_name} is gone ({expiry_reason}).")
@@ -536,14 +451,12 @@
                 print(f"{log_base}The shady offer regarding {subject_name} has vanished ({expiry_reason}).")
             elif event.event_type == "RIVAL_BUSTED":
                  print(f"{log_base}Looks like {subject_name} is back on the streets ({expiry_reason}).")
+            elif event.event_type == "DRUG_MARKET_CRASH":
+                print(f"{log_base}The market for {subject_name} has recovered from the crash ({expiry_reason}).")
             elif event.event_type == "BLACK_MARKET_OPPORTUNITY":
-                # Ensure subject_name is specific for black market if needed (already covered by target_drug_name/quality)
-                if event.target_drug_name and event.target_quality:
-                     subject_name = f"{event.target_quality.name} {event.target_drug_name} black market deal"
                 print(f"{log_base}The {subject_name} has ended ({expiry_reason}).")
             else:
                 event_description = subject_name if subject_name else "an event"
                 print(f"{log_base}The event concerning {event_description} has ended ({expiry_reason}).")
 
-    region.active_market_events = new_active_events
->>>>>>> 22bb733a
+    region.active_market_events = new_active_events