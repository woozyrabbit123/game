from typing import Optional
from .enums import DrugQuality

class MarketEvent:
    def __init__(self, event_type: str, target_drug_name: Optional[str], # For RIVAL_BUSTED, this is rival's name
                 target_quality: Optional[DrugQuality],
                 sell_price_multiplier: float, buy_price_multiplier: float,
                 duration_remaining_days: int, start_day: int,
                 heat_increase_amount: Optional[int] = None,
                 temporary_stock_increase: Optional[int] = None,
                 deal_drug_name: Optional[str] = None, deal_quality: Optional[DrugQuality] = None,
                 deal_quantity: Optional[int] = None, deal_price_per_unit: Optional[float] = None,
                 is_buy_deal: bool = True,
<<<<<<< HEAD
                 price_reduction_factor: Optional[float] = None,
                 minimum_price_after_crash: Optional[float] = None,
                 stock_reduction_factor: Optional[float] = None, # New
                 min_stock_after_event: Optional[int] = None): # New
=======
                 # Fields for Black Market event
                 black_market_quantity_available: Optional[int] = None):
>>>>>>> 22bb733a
        self.event_type: str = event_type
        self.target_drug_name: Optional[str] = target_drug_name 
        self.target_quality: Optional[DrugQuality] = target_quality
        self.sell_price_multiplier: float = sell_price_multiplier
        self.buy_price_multiplier: float = buy_price_multiplier
        self.duration_remaining_days: int = duration_remaining_days
        self.start_day: int = start_day
        self.heat_increase_amount: Optional[int] = heat_increase_amount
        self.temporary_stock_increase: Optional[int] = temporary_stock_increase
        self.deal_drug_name = deal_drug_name; self.deal_quality = deal_quality
        self.deal_quantity = deal_quantity; self.deal_price_per_unit = deal_price_per_unit
        self.is_buy_deal = is_buy_deal
<<<<<<< HEAD
        self.price_reduction_factor = price_reduction_factor
        self.minimum_price_after_crash = minimum_price_after_crash
        self.stock_reduction_factor = stock_reduction_factor
        self.min_stock_after_event = min_stock_after_event
=======
        self.black_market_quantity_available: Optional[int] = black_market_quantity_available

>>>>>>> 22bb733a

    def __str__(self):
        details = f"Event: {self.event_type}"
        if self.event_type == "RIVAL_BUSTED" and self.target_drug_name:
            details += f" (Target: {self.target_drug_name})" # Rival's name stored in target_drug_name
        elif self.event_type == "BLACK_MARKET_OPPORTUNITY" and self.target_drug_name and self.target_quality:
            details += f" for {self.target_quality.name} {self.target_drug_name}"
            if self.black_market_quantity_available is not None:
                details += f" (Qty: {self.black_market_quantity_available})"
            details += f", Buy_Mult: {self.buy_price_multiplier:.2f}"
        elif self.target_drug_name and self.target_quality:
            details += f" for {self.target_quality.name} {self.target_drug_name}"
        elif self.event_type == "THE_SETUP" and self.deal_drug_name and self.deal_quality:
             action = "Buy" if self.is_buy_deal else "Sell"
             details += f" (Offer: {action} {self.deal_quantity} {self.deal_quality.name} {self.deal_drug_name} @ ${self.deal_price_per_unit:.2f})"

        details += f", Days Left: {self.duration_remaining_days}"
        if self.event_type == "DEMAND_SPIKE" or self.event_type == "CHEAP_STASH" and self.event_type != "BLACK_MARKET_OPPORTUNITY":
            details += f", B_Mult: {self.buy_price_multiplier:.2f}"
        if self.event_type == "DEMAND_SPIKE":
            details += f", S_Mult: {self.sell_price_multiplier:.2f}"
        if self.heat_increase_amount is not None:
            details += f", Heat Inc: {self.heat_increase_amount}"
        if self.temporary_stock_increase is not None:
            details += f", Stock Inc: +{self.temporary_stock_increase}"
        return details<|MERGE_RESOLUTION|>--- conflicted
+++ resolved
@@ -11,17 +11,15 @@
                  deal_drug_name: Optional[str] = None, deal_quality: Optional[DrugQuality] = None,
                  deal_quantity: Optional[int] = None, deal_price_per_unit: Optional[float] = None,
                  is_buy_deal: bool = True,
-<<<<<<< HEAD
+                 # Fields for Supply Chain Disruption / Drug Market Crash
                  price_reduction_factor: Optional[float] = None,
                  minimum_price_after_crash: Optional[float] = None,
-                 stock_reduction_factor: Optional[float] = None, # New
-                 min_stock_after_event: Optional[int] = None): # New
-=======
+                 stock_reduction_factor: Optional[float] = None,
+                 min_stock_after_event: Optional[int] = None,
                  # Fields for Black Market event
                  black_market_quantity_available: Optional[int] = None):
->>>>>>> 22bb733a
         self.event_type: str = event_type
-        self.target_drug_name: Optional[str] = target_drug_name 
+        self.target_drug_name: Optional[str] = target_drug_name
         self.target_quality: Optional[DrugQuality] = target_quality
         self.sell_price_multiplier: float = sell_price_multiplier
         self.buy_price_multiplier: float = buy_price_multiplier
@@ -29,18 +27,19 @@
         self.start_day: int = start_day
         self.heat_increase_amount: Optional[int] = heat_increase_amount
         self.temporary_stock_increase: Optional[int] = temporary_stock_increase
-        self.deal_drug_name = deal_drug_name; self.deal_quality = deal_quality
-        self.deal_quantity = deal_quantity; self.deal_price_per_unit = deal_price_per_unit
+        self.deal_drug_name = deal_drug_name
+        self.deal_quality = deal_quality
+        self.deal_quantity = deal_quantity
+        self.deal_price_per_unit = deal_price_per_unit
         self.is_buy_deal = is_buy_deal
-<<<<<<< HEAD
+        # Supply Chain Disruption / Drug Market Crash fields
         self.price_reduction_factor = price_reduction_factor
         self.minimum_price_after_crash = minimum_price_after_crash
         self.stock_reduction_factor = stock_reduction_factor
         self.min_stock_after_event = min_stock_after_event
-=======
+        # Black Market event field
         self.black_market_quantity_available: Optional[int] = black_market_quantity_available
 
->>>>>>> 22bb733a
 
     def __str__(self):
         details = f"Event: {self.event_type}"
